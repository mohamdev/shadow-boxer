--- conflicted
+++ resolved
@@ -23,73 +23,6 @@
     device=device
 )
 
-<<<<<<< HEAD
-trial_no = "23"
-# Open the video file or webcam
-cap = cv2.VideoCapture("../../dataset/videos/shadow/shadow" + trial_no + ".mp4")
-
-if not cap.isOpened():
-    print("Error: Unable to access the video source.")
-    exit()
-
-print("Processing video... Press 'q' to stop.")
-
-# Open CSV file for writing
-csv_file = open("../../dataset/2D-poses/shadow/shadow" + trial_no + ".csv", mode='w', newline='')
-csv_writer = csv.writer(csv_file)
-
-# Write the header row to the CSV
-header = []
-for label in coco17_labels:
-    header.extend([f"{label}_x", f"{label}_y"])
-header.append("pose_score")
-csv_writer.writerow(header)
-
-# Process the video stream
-while True:
-    ret, frame = cap.read()
-    if not ret:
-        print("End of video or unable to capture frame.")
-        break
-
-    # Get the resolution of the current frame
-    resolution = (frame.shape[1], frame.shape[0])  # (width, height)
-
-    # Measure inference start time
-    start_time = time.time()
-
-    # Perform pose estimation
-    keypoints, scores = pose_model(frame)
-
-    # Measure inference end time
-    end_time = time.time()
-    inference_time = (end_time - start_time) * 1000  # Convert to milliseconds
-
-    # Print resolution and inference time
-    print(f"Resolution: {resolution[0]}x{resolution[1]} | Inference Time: {inference_time:.2f} ms")
-
-    # Write keypoints and scores to CSV
-    if keypoints is not None and scores is not None:
-        for i in range(keypoints.shape[0]):  # Iterate over batch
-            row = []
-            for j in range(keypoints.shape[1]):  # Iterate over keypoints
-                row.extend([keypoints[i, j, 0], keypoints[i, j, 1]])
-            row.append(scores[i].mean() if len(scores[i]) > 0 else 0.0)  # Add pose score
-            csv_writer.writerow(row)
-
-    # Visualize the results
-    frame = draw_skeleton(frame, keypoints, scores, kpt_thr=0.5)
-
-    # Display the frame
-    cv2.imshow('Pose Estimation', frame)
-
-    # Break the loop on 'q' key press
-    if cv2.waitKey(1) & 0xFF == ord('q'):
-        break
-
-# Close CSV file
-csv_file.close()
-=======
 for i in range(76,83):
     trial_no = str(i)
     # Open the video file or webcam
@@ -156,7 +89,6 @@
 
     # Close CSV file
     csv_file.close()
->>>>>>> b9bbc010
 
 # Release the video source and close windows
 cap.release()
